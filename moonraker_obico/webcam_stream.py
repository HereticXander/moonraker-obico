import io
import re
import os
import logging
import subprocess
import time
import sys
from collections import deque
from threading import Thread
import backoff
from urllib.error import URLError, HTTPError
import requests
import base64
import socket

from .utils import get_image_info, pi_version, to_unicode, ExpoBackoff, parse_integer_or_none
from .webcam_capture import capture_jpeg, webcam_full_url
from .janus import JanusConn
from .janus_config_builder import build_janus_config

_logger = logging.getLogger('obico.webcam_stream')

JANUS_SERVER = os.getenv('JANUS_SERVER', '127.0.0.1')
JANUS_MJPEG_DATA_PORT = 17740
FFMPEG_DIR = os.path.join(os.path.dirname(os.path.abspath(__file__)), 'bin', 'ffmpeg')
FFMPEG = os.path.join(FFMPEG_DIR, 'run.sh')

JANUS_WS_PORT = 17730   # Janus needs to use 17730 up to 17750. Hard-coded for now. may need to make it dynamic if the problem of port conflict is too much
JANUS_ADMIN_WS_PORT = JANUS_WS_PORT + 1

PI_CAM_RESOLUTIONS = {
    'low': ((320, 240), (480, 270)),  # resolution for 4:3 and 16:9
    'medium': ((640, 480), (960, 540)),
    'high': ((1296, 972), (1640, 922)),
    'ultra_high': ((1640, 1232), (1920, 1080)),
}

def bitrate_for_dim(img_w, img_h):
    dim = img_w * img_h
    if dim <= 480 * 270:
        return 400*1000
    if dim <= 960 * 540:
        return 1300*1000
    if dim <= 1280 * 720:
        return 2000*1000
    else:
        return 3000*1000


@backoff.on_exception(backoff.expo, Exception, max_tries=3)
def get_webcam_resolution(webcam_config):
    (img_w, img_h) = (640, 360)
    try:
        (_, img_w, img_h) = get_image_info(capture_jpeg(webcam_config, force_stream_url=True))
        _logger.debug(f'Detected webcam resolution - w:{img_w} / h:{img_h}')
    except Exception:
        _logger.exception('Failed to connect to webcam to retrieve resolution. Using default.')

    return (img_w, img_h)


class WebcamStreamer:

    def __init__(self, server_conn, moonrakerconn, app_model, sentry):
        self.server_conn = server_conn
        self.moonrakerconn = moonrakerconn
        self.printer_state = app_model.printer_state
        self.app_config = app_model.config
        self.is_pro = app_model.linked_printer.get('is_pro')
        self.sentry = sentry
        self.ffmpeg_out_rtp_ports = set()
        self.mjpeg_sock_list = []
        self.janus = None
        self.ffmpeg_proc = None
        self.shutting_down = False

    ## The methods that are available as passthru target

<<<<<<< HEAD
    def start(self, webcams):
=======
    @backoff.on_exception(backoff.expo, Exception)
    def mjpeg_loop(self):
        min_interval_btw_frames = 1.0 / self.config.webcam.get_target_fps(fallback_fps=3)
        bandwidth_throttle = 0.004
>>>>>>> e89683cf

        self.shutdown_subprocesses()
        self.close_all_mjpeg_socks()

        moonraker_webcams = (self.moonrakerconn.api_get('server.webcams.list', raise_for_status=False) or {}).get('webcams', [])

        self.webcams = []
        for webcam in webcams:
            moonraker_webcam = next(filter(lambda item: item.get('name') == webcam['name'], moonraker_webcams), None) # Find a Moonraker webcam that matches the name, or None if not found
            if moonraker_webcam is None or not moonraker_webcam.get('enabled'):
                webcam['error'] = '{webcam_name} is not configured in Moonraker, or is disabled.'.format(webcam_name=webcam['name'])
            else:
                webcam['moonraker_config'] = moonraker_webcam

            self.webcams.append(webcam)

<<<<<<< HEAD
        if not self.webcams: # Default webcam list if webcams are not configured in Obico, for legacy users who haven't set up webcam in the new mechanism
            self.webcams = self.default_webcams()
=======
            time.sleep( max(last_frame_sent + min_interval_btw_frames - time.time(), 0) )
            last_frame_sent = time.time()
>>>>>>> e89683cf

        self.assign_janus_params()
        (janus_bin_path, ld_lib_path) = build_janus_config(self.webcams, self.app_config.server.auth_token, JANUS_WS_PORT, JANUS_ADMIN_WS_PORT, self.sentry)
        self.janus = JanusConn(JANUS_WS_PORT, self.app_config, self.server_conn, self.is_pro, self.sentry)
        self.janus.start(janus_bin_path, ld_lib_path)

        if not self.wait_for_janus():
            for webcam in self.webcams:
                webcam.setdefault('error', 'Janus failed to start')

        for webcam in self.webcams:
            if webcam.get('error'):
                continue    # Skip the one webcam that we have run into issues for

            if webcam['streaming_params']['mode'] == 'h264_rtsp':
                continue    # No extra process is needed when the mode is 'h264_rtsp'
            elif webcam['streaming_params']['mode'] == 'h264_copy':
                self.h264_copy(webcam)
            elif webcam['streaming_params']['mode'] == 'h264_transcode':
                self.h264_transcode(webcam)
            elif webcam['streaming_params']['mode'] == 'mjpeg_webrtc':
                self.mjpeg_webrtc(webcam)

<<<<<<< HEAD
        normalized_webcams = [self.normalized_webcam_dict(webcam) for webcam in self.webcams]
        self.printer_state.set_webcams(normalized_webcams)
        self.server_conn.post_status_update_to_server(with_settings=True)

        return (normalized_webcams, None)  # return value expected for a passthru target
=======
    def video_pipeline(self):
        if not pi_version():
            _logger.info('Not on a Raspberry Pi. Switching to MJPEG streaming')
            self.mjpeg_loop()
            return
>>>>>>> e89683cf

    def shutdown(self):
        self.shutting_down = True
        self.shutdown_subprocesses()
        self.close_all_mjpeg_socks()
        return ('ok', None)  # return value expected for a passthru target

    def list_system_webcams(self):
        moonraker_webcams = (self.moonrakerconn.api_get('server.webcams.list', raise_for_status=False) or {}).get('webcams', [])
        for mr_webcam_config in moonraker_webcams:
            if 'mjpeg' in mr_webcam_config.get('service', '').lower():
                (img_w, img_h) = get_webcam_resolution(mr_webcam_config)
                mr_webcam_config['width'] = img_w
                mr_webcam_config['height'] = img_h

        return (moonraker_webcams, None)


    ## End of passthru target methods


    def assign_janus_params(self):
        first_h264_webcam = next(filter(lambda item: 'h264' in item['streaming_params']['mode'], self.webcams), None)
        if first_h264_webcam:
            first_h264_webcam.setdefault('runtime', {})
            first_h264_webcam['runtime']['stream_id'] = 1  # Set janus id to 1 for the first h264 stream to be compatible with old mobile app versions

        first_mjpeg_webcam = next(filter(lambda item: 'mjpeg' in item['streaming_params']['mode'], self.webcams), None)
        if first_mjpeg_webcam:
            first_mjpeg_webcam.setdefault('runtime', {})
            first_mjpeg_webcam['runtime']['stream_id'] = 2  # Set janus id to 2 for the first mjpeg stream to be compatible with old mobile app versions

        cur_stream_id = 3
        cur_port_num = JANUS_ADMIN_WS_PORT + 1
        for webcam in self.webcams:
            webcam.setdefault('runtime', {})
            if not webcam['runtime'].get('stream_id'):
                webcam['runtime']['stream_id'] = cur_stream_id
                cur_stream_id += 1

            if webcam['streaming_params']['mode'] == 'h264_rtsp':
                 webcam['runtime']['dataport'] = cur_port_num
                 cur_port_num += 1
            elif webcam['streaming_params']['mode'] in ('h264_copy', 'h264_transcode'):
                 webcam['runtime']['videoport'] = cur_port_num
                 cur_port_num += 1
                 webcam['runtime']['videortcpport'] = cur_port_num
                 cur_port_num += 1
                 webcam['runtime']['dataport'] = cur_port_num
                 cur_port_num += 1
            elif webcam['streaming_params']['mode'] == 'mjpeg_webrtc':
                 webcam['runtime']['mjpeg_dataport'] = cur_port_num
                 cur_port_num += 1


    def wait_for_janus(self):
        for i in range(100):
            time.sleep(0.1)
            if self.janus and self.janus.janus_ws and self.janus.janus_ws.connected():
                return True

        return False


    def h264_copy(self, webcam):
        try:
            if not self.is_pro:
                raise Exception('Free user can not stream webcam in h264_copy mode')

            h264_http_url =  webcam['streaming_params'].get('h264_http_url')
            rtp_port = webcam['runtime']['videoport']

            # There seems to be a bug in camera-streamer that causes to close .mp4 connection after a random period of time. In that case, we rerun ffmpeg
            self.start_ffmpeg(rtp_port, '-re -i {} -c:v copy'.format(h264_http_url), retry_after_quit=True)
        except Exception as e:
            webcam['error'] = str(e)


    def h264_transcode(self, webcam):

        def h264_encoder():
            test_video = os.path.join(FFMPEG_DIR, 'test-video.mp4')
            FNULL = open(os.devnull, 'w')
            for encoder in ['h264_omx', 'h264_v4l2m2m']:
                ffmpeg_cmd = '{} -re -i {} -pix_fmt yuv420p -vcodec {} -an -f rtp rtp://127.0.0.1:8014?pkt_size=1300'.format(FFMPEG, test_video, encoder)
                _logger.debug('Popen: {}'.format(ffmpeg_cmd))
                ffmpeg_test_proc = subprocess.Popen(ffmpeg_cmd.split(' '), stdout=FNULL, stderr=FNULL)
                if ffmpeg_test_proc.wait() == 0:
                    if encoder == 'h264_omx':
                        return '-flags:v +global_header -c:v {} -bsf dump_extra'.format(encoder)  # Apparently OMX encoder needs extra param to get the stream to work
                    else:
                        return '-c:v {}'.format(encoder)

            raise Exception('No ffmpeg found, or ffmpeg does NOT support h264_omx/h264_v4l2m2m encoding.')

        try:
            encoder = h264_encoder()

            webcam_config = webcam['moonraker_config']
            stream_url = webcam_full_url(webcam_config.get('stream_url'))
            if not stream_url:
                raise Exception('stream_url not configured. Unable to stream the webcam.')


            (img_w, img_h) = (parse_integer_or_none(webcam['streaming_params'].get('recode_width')), parse_integer_or_none(webcam['streaming_params'].get('recode_height')))
            if not img_w or not img_h:
                _logger.warn('width and/or height not specified or invalid in streaming parameters. Getting the values from the source.')
                (img_w, img_h) = get_webcam_resolution(webcam_config)

            fps = parse_integer_or_none(webcam['streaming_params'].get('recode_fps'))
            if not fps:
                _logger.warn('FPS not specified or invalid in streaming parameters. Getting the values from the source.')
                fps = webcam_config.target_fps

<<<<<<< HEAD
            bitrate = bitrate_for_dim(img_w, img_h)
            if not self.is_pro:
                fps = min(8, fps) # For some reason, when fps is set to 5, it looks like 2FPS. 8fps looks more like 5
                bitrate = int(bitrate/2)
=======
        bitrate = bitrate_for_dim(img_w, img_h)
        fps = webcam_config.get_target_fps(fallback_fps=25)
        if not self.app_model.linked_printer.get('is_pro'):
            fps = min(8, fps) # For some reason, when fps is set to 5, it looks like 2FPS. 8fps looks more like 5
            bitrate = int(bitrate/2)
>>>>>>> e89683cf

            rtp_port = webcam['runtime']['videoport']
            self.start_ffmpeg(rtp_port, '-re -i {stream_url} -filter:v fps={fps} -b:v {bitrate} -pix_fmt yuv420p -s {img_w}x{img_h} {encoder}'.format(stream_url=stream_url, fps=fps, bitrate=bitrate, img_w=img_w, img_h=img_h, encoder=encoder))
        except Exception as e:
            webcam['error'] = str(e)


    def start_ffmpeg(self, rtp_port, ffmpeg_args, retry_after_quit=False):
        ffmpeg_cmd = '{ffmpeg} -loglevel error {ffmpeg_args} -an -f rtp rtp://{janus_server}:{rtp_port}?pkt_size=1300'.format(ffmpeg=FFMPEG, ffmpeg_args=ffmpeg_args, janus_server=JANUS_SERVER, rtp_port=rtp_port)

        _logger.debug('Popen: {}'.format(ffmpeg_cmd))
        FNULL = open(os.devnull, 'w')
        ffmpeg_proc = subprocess.Popen(ffmpeg_cmd.split(' '), stdin=subprocess.PIPE, stdout=FNULL, stderr=subprocess.PIPE)

        self.ffmpeg_out_rtp_ports.add(str(rtp_port))

        with open(self.ffmpeg_pid_file_path(rtp_port), 'w') as pid_file:
            pid_file.write(str(ffmpeg_proc.pid))

        try:
            returncode = ffmpeg_proc.wait(timeout=10) # If ffmpeg fails, it usually does so without 10s
            (stdoutdata, stderrdata) = ffmpeg_proc.communicate()
            msg = 'STDOUT:\n{}\nSTDERR:\n{}\n'.format(stdoutdata, stderrdata)
            _logger.error(msg)
            raise Exception('ffmpeg failed! Exit code: {}'.format(returncode))
        except subprocess.TimeoutExpired:
           pass

        def monitor_ffmpeg_process(ffmpeg_proc, retry_after_quit=False):
            # It seems important to drain the stderr output of ffmpeg, otherwise the whole process will get clogged
            ring_buffer = deque(maxlen=50)
            ffmpeg_backoff = ExpoBackoff(3)
            while True:
                line = to_unicode(ffmpeg_proc.stderr.readline(), errors='replace')
                if not line:  # line == None means the process quits
                    if self.shutting_down:
                        return

                    returncode = ffmpeg_proc.wait()
                    msg = 'STDERR:\n{}\n'.format('\n'.join(ring_buffer))
                    _logger.debug(msg)

                    if retry_after_quit:
                        ffmpeg_backoff.more('ffmpeg exited un-expectedly. Exit code: {}'.format(returncode))
                        ring_buffer = deque(maxlen=50)
                        _logger.debug('Popen: {}'.format(ffmpeg_cmd))
                        ffmpeg_proc = subprocess.Popen(ffmpeg_cmd.split(' '), stdin=subprocess.PIPE, stdout=FNULL, stderr=subprocess.PIPE)
                    else:
                        self.sentry.captureMessage('ffmpeg exited un-expectedly. Exit code: {}'.format(returncode))
                        return
                else:
                    ring_buffer.append(line)

        ffmpeg_thread = Thread(target=monitor_ffmpeg_process, kwargs=dict(ffmpeg_proc=ffmpeg_proc, retry_after_quit=retry_after_quit))
        ffmpeg_thread.daemon = True
        ffmpeg_thread.start()

    def mjpeg_webrtc(self, webcam):

        @backoff.on_exception(backoff.expo, Exception)
        def mjpeg_loop():

            mjpeg_dataport = webcam['runtime']['mjpeg_dataport']

            bandwidth_throttle = 0.004
            if pi_version() == "0":    # If Pi Zero
                bandwidth_throttle *= 2

            mjpeg_sock = socket.socket(socket.AF_INET, socket.SOCK_DGRAM)
            self.mjpeg_sock_list.append(mjpeg_sock)

            last_frame_sent = 0

            while True:
                if self.shutting_down:
                    return

                time.sleep( max(last_frame_sent+0.5-time.time(), 0) )  # No more than 1 frame per 0.5 second

                jpg = None
                try:
                    jpg = capture_jpeg(webcam['moonraker_config'])
                except Exception as e:
                    _logger.warning('Failed to capture jpeg - ' + str(e))

                if not jpg:
                    continue

                encoded = base64.b64encode(jpg)
                mjpeg_sock.sendto(bytes('\r\n{}:{}\r\n'.format(len(encoded), len(jpg)), 'utf-8'), (JANUS_SERVER, mjpeg_dataport)) # simple header format for client to recognize
                for chunk in [encoded[i:i+1400] for i in range(0, len(encoded), 1400)]:
                    mjpeg_sock.sendto(chunk, (JANUS_SERVER, mjpeg_dataport))
                    time.sleep(bandwidth_throttle)

            last_frame_sent = time.time()

        mjpeg_loop_thread = Thread(target=mjpeg_loop)
        mjpeg_loop_thread.daemon = True
        mjpeg_loop_thread.start()

    def ffmpeg_pid_file_path(self, rtp_port):
        return '/tmp/obico-ffmpeg-{rtp_port}.pid'.format(rtp_port=rtp_port)

    def kill_all_ffmpeg_if_running(self):
        for rtc_port in self.ffmpeg_out_rtp_ports:
            self.kill_ffmpeg_if_running(rtc_port)

        self.ffmpeg_out_rtp_ports = set()

    def kill_ffmpeg_if_running(self, rtc_port):
        # It is possible that some orphaned ffmpeg process is running (maybe previous python process was killed -9?).
        # Ensure all ffmpeg processes are killed
        with open(self.ffmpeg_pid_file_path(rtc_port), 'r') as pid_file:
            try:
                subprocess.run(['kill', pid_file.read()], check=True)
            except Exception as e:
                _logger.warning('Failed to shutdown ffmpeg - ' + str(e))

    def shutdown_subprocesses(self):
        if self.janus:
            self.janus.shutdown()
        self.kill_all_ffmpeg_if_running()

    def close_all_mjpeg_socks(self):
        for mjpeg_sock in self.mjpeg_sock_list:
            mjpeg_sock.close()

    def default_webcams(self):
        # Default webcam list if webcams are not configured in Obico, for legacy users who haven't set up webcam in the new mechanism

        if self.app_config.webcam.disable_video_streaming:
            return []

        moonraker_webcam = self.app_config.webcam.moonraker_webcam_config or {}

        # We need at least stream_url to even start legacy streaming
        if not self.app_config.webcam.stream_url:
            return []

        # In legacy streaming, server gives no streaming parameters. Hence they will all be retrieved from moonraker_webcam. Make sure they are compatibile with the old behavior
        # this is the only place where we use app_config.webcam
        moonraker_webcam.update(dict(
            stream_url=self.app_config.webcam.stream_url,
            snapshot_url=self.app_config.webcam.snapshot_url,
            target_fps=self.app_config.webcam.target_fps,
            flip_horizontal=self.app_config.webcam.flip_h,
            flip_vertical=self.app_config.webcam.flip_v,
            rotation=self.app_config.webcam.rotation,
        ))
        moonraker_webcam.setdefault('service', 'mjpegstreamer-adaptive')

        return [dict(
                name='legacy',
                streaming_params={'mode': 'h264_transcode'},
                moonraker_config=moonraker_webcam,
            )]

    def normalized_webcam_dict(self, webcam):
        return dict(
                name=webcam.get('name'),
                error=webcam.get('error'),
                stream_mode=webcam.get('streaming_params', {}).get('mode'),
                stream_id=webcam.get('runtime', {}).get('stream_id'),
                flipV=webcam['moonraker_config']['flip_vertical'],
                flipH=webcam['moonraker_config']['flip_horizontal'],
                rotation=webcam['moonraker_config']['rotation'],
                streamRatio="16:9"  # TODO: get the actual aspect ratio
                )<|MERGE_RESOLUTION|>--- conflicted
+++ resolved
@@ -76,14 +76,7 @@
 
     ## The methods that are available as passthru target
 
-<<<<<<< HEAD
     def start(self, webcams):
-=======
-    @backoff.on_exception(backoff.expo, Exception)
-    def mjpeg_loop(self):
-        min_interval_btw_frames = 1.0 / self.config.webcam.get_target_fps(fallback_fps=3)
-        bandwidth_throttle = 0.004
->>>>>>> e89683cf
 
         self.shutdown_subprocesses()
         self.close_all_mjpeg_socks()
@@ -100,13 +93,8 @@
 
             self.webcams.append(webcam)
 
-<<<<<<< HEAD
         if not self.webcams: # Default webcam list if webcams are not configured in Obico, for legacy users who haven't set up webcam in the new mechanism
             self.webcams = self.default_webcams()
-=======
-            time.sleep( max(last_frame_sent + min_interval_btw_frames - time.time(), 0) )
-            last_frame_sent = time.time()
->>>>>>> e89683cf
 
         self.assign_janus_params()
         (janus_bin_path, ld_lib_path) = build_janus_config(self.webcams, self.app_config.server.auth_token, JANUS_WS_PORT, JANUS_ADMIN_WS_PORT, self.sentry)
@@ -130,19 +118,11 @@
             elif webcam['streaming_params']['mode'] == 'mjpeg_webrtc':
                 self.mjpeg_webrtc(webcam)
 
-<<<<<<< HEAD
         normalized_webcams = [self.normalized_webcam_dict(webcam) for webcam in self.webcams]
         self.printer_state.set_webcams(normalized_webcams)
         self.server_conn.post_status_update_to_server(with_settings=True)
 
         return (normalized_webcams, None)  # return value expected for a passthru target
-=======
-    def video_pipeline(self):
-        if not pi_version():
-            _logger.info('Not on a Raspberry Pi. Switching to MJPEG streaming')
-            self.mjpeg_loop()
-            return
->>>>>>> e89683cf
 
     def shutdown(self):
         self.shutting_down = True
@@ -246,7 +226,6 @@
             if not stream_url:
                 raise Exception('stream_url not configured. Unable to stream the webcam.')
 
-
             (img_w, img_h) = (parse_integer_or_none(webcam['streaming_params'].get('recode_width')), parse_integer_or_none(webcam['streaming_params'].get('recode_height')))
             if not img_w or not img_h:
                 _logger.warn('width and/or height not specified or invalid in streaming parameters. Getting the values from the source.')
@@ -257,18 +236,10 @@
                 _logger.warn('FPS not specified or invalid in streaming parameters. Getting the values from the source.')
                 fps = webcam_config.target_fps
 
-<<<<<<< HEAD
             bitrate = bitrate_for_dim(img_w, img_h)
             if not self.is_pro:
                 fps = min(8, fps) # For some reason, when fps is set to 5, it looks like 2FPS. 8fps looks more like 5
                 bitrate = int(bitrate/2)
-=======
-        bitrate = bitrate_for_dim(img_w, img_h)
-        fps = webcam_config.get_target_fps(fallback_fps=25)
-        if not self.app_model.linked_printer.get('is_pro'):
-            fps = min(8, fps) # For some reason, when fps is set to 5, it looks like 2FPS. 8fps looks more like 5
-            bitrate = int(bitrate/2)
->>>>>>> e89683cf
 
             rtp_port = webcam['runtime']['videoport']
             self.start_ffmpeg(rtp_port, '-re -i {stream_url} -filter:v fps={fps} -b:v {bitrate} -pix_fmt yuv420p -s {img_w}x{img_h} {encoder}'.format(stream_url=stream_url, fps=fps, bitrate=bitrate, img_w=img_w, img_h=img_h, encoder=encoder))
@@ -333,6 +304,7 @@
 
             mjpeg_dataport = webcam['runtime']['mjpeg_dataport']
 
+            min_interval_btw_frames = 1.0 / self.config.webcam.get_target_fps(fallback_fps=3)
             bandwidth_throttle = 0.004
             if pi_version() == "0":    # If Pi Zero
                 bandwidth_throttle *= 2
@@ -346,7 +318,8 @@
                 if self.shutting_down:
                     return
 
-                time.sleep( max(last_frame_sent+0.5-time.time(), 0) )  # No more than 1 frame per 0.5 second
+                time.sleep( max(last_frame_sent + min_interval_btw_frames - time.time(), 0) )
+                last_frame_sent = time.time()
 
                 jpg = None
                 try:
@@ -362,8 +335,6 @@
                 for chunk in [encoded[i:i+1400] for i in range(0, len(encoded), 1400)]:
                     mjpeg_sock.sendto(chunk, (JANUS_SERVER, mjpeg_dataport))
                     time.sleep(bandwidth_throttle)
-
-            last_frame_sent = time.time()
 
         mjpeg_loop_thread = Thread(target=mjpeg_loop)
         mjpeg_loop_thread.daemon = True
